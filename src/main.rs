use clap::Parser;
use crossbeam::channel::{self, Receiver, Sender};
use flate2::{read::GzDecoder, write::GzEncoder, Compression};
use std::{
    collections::HashMap,
    fs::{self},
    io::{self, prelude::*, BufReader},
    sync::Arc,
    thread,
    time::{Duration, Instant},
};

#[derive(Debug, Clone)]
struct Tree {
    taxon_id: i32,
    level_num: i32,
    children: Vec<usize>,
    parent: Option<usize>,
}

impl Tree {
    fn new(taxon_id: i32, level_num: i32, parent: Option<usize>) -> Tree {
        Tree {
            taxon_id,
            level_num,
            children: Vec::new(),
            parent,
        }
    }
}

#[derive(Parser, Debug)]
#[command(
    version,
    about = "Extract reads from a FASTQ file based on taxonomic classification via Kraken2."
)]
struct Args {
    #[arg(short, long)]
    kraken: String,
    #[arg(short, long)]
    taxid: i32,
    #[arg(short, long)]
    report: Option<String>,
    #[arg(long)]
    fastq: String,
    #[arg(long)]
    fastq2: Option<String>,
    #[arg(long)]
    output: String,
    #[arg(long)]
    output2: Option<String>,
    #[arg(long, default_value = "fast")]
    compression_mode: Option<String>,
    #[arg(long, action)]
    parents: bool,
    #[arg(long, action)]
    children: bool,
    #[arg(long)]
    no_compress: bool,
    #[arg(long)]
    exclude: bool,
    #[arg(long)]
    output_fasta: bool,
}

struct OutputConfig {
    no_compress: bool,
    compression_mode: Compression,
    output1: String,
    output2: Option<String>,
}

impl OutputConfig {
    fn new(
        no_compress: bool,
        compression_mode: Option<String>,
        output1: String,
        output2: Option<String>,
    ) -> Self {
        //detect compression mode
        let compression_mode = match compression_mode.as_deref() {
            // change compression mode to level(1-9) if specified
            Some("fast") => Compression::fast(),
            Some("default") => Compression::default(),
            Some("best") => Compression::best(),
            _ => {
                eprintln!("Invalid compression mode. Using default compression.");
                Compression::default()
            }
        };
        OutputConfig {
            no_compress,
            compression_mode,
            output1,
            output2,
        }
    }
}

/// Reads a FASTQ file from the specified path and returns a buffered reader.
///
/// This function reads a FASTQ file from the given path and returns a buffered reader
/// It automatically handles both plain text and gzipped files based on the file's magic number.
///
/// # Arguments
///
/// * `path` - A string containing the path to the FASTQ file.
///
/// # Returns
///
/// A buffered reader containing the contents of the FASTQ file. The reader may be a
/// plain text reader or a gzip decompressor, depending on the file format.
fn read_fastq(path: &str) -> BufReader<Box<dyn io::Read + Send>> {
    // The gzip magic number is 0x1f8b
    const GZIP_MAGIC_NUMBER: [u8; 2] = [0x1f, 0x8b];

    let mut file = if let Ok(file) = fs::File::open(path) {
        file
    } else {
        panic!("Error opening or reading the file");
    };

    // Buffer to store the first two bytes of the file
    let mut buffer = [0u8; 2];

    if let Ok(size) = file.read(&mut buffer) {
        // reset the pointer back to the start
        file.seek(io::SeekFrom::Start(0)).ok();
        // check if the first two bytes match the gzip magic number => file is gzipped
        // otherwise, it's a plain text file
        if size == 2 && buffer == GZIP_MAGIC_NUMBER {
            let gzip_reader: Box<dyn io::Read + Send> = Box::new(GzDecoder::new(file));
            io::BufReader::new(gzip_reader)
        } else {
            let plain_reader: Box<dyn io::Read + Send> = Box::new(file);
            io::BufReader::new(plain_reader)
        }
    } else {
        panic!("Error reading from the file");
    }
}

/// Parses a Kraken output line to extract taxon ID and read ID.
///
/// This function takes a Kraken output line and processes it to extract the taxon ID and read ID.
/// It is called in the process_kraken_output function.
///
/// # Arguments
///
/// * `kraken_output` - A string representing a single line from Kraken output.
///
/// # Returns
///
/// A tuple containing the extracted taxon ID and the read ID
fn process_kraken_output_line(kraken_output: &str) -> (i32, String) {
    let fields: Vec<&str> = kraken_output.split('\t').collect();
    let taxon_id = fields[2].parse::<i32>().expect("Error parsing taxon ID");
    let read_id = fields[1].to_string();
    (taxon_id, read_id)
}

/// Processes the Kraken output file to extract read ID
///
/// This function takes the kraken output file and processes each line to extract the taxon id and read id.
/// Read IDs that match the taxon IDs to save are stored in a hashmap.
///
/// # Arguments
///
/// `kraken_path` - A string containing the path to the Kraken output file.
/// `exclude` - A boolean indicating whether to exclude or include the taxon IDs to save.
/// `taxon_ids_to_save` - A vector containing the taxon IDs to save.
///
/// # Returns
///
/// A hashmap containing the read IDs to save as keys and the taxon IDs as values.
fn process_kraken_output(
    kraken_path: String,
    exclude: bool,
    taxon_ids_to_save: Vec<i32>,
) -> Arc<HashMap<String, i32>> {
    let mut reads_to_save = HashMap::new();
    let kraken_file = fs::File::open(kraken_path).expect("Error reading kraken output file");
    let reader = io::BufReader::new(kraken_file);
    let mut total_reads = 0;

    print!("  Processing kraken output...");
    io::stdout().flush().unwrap();
    for line_result in reader.lines() {
        let line = line_result.expect("Error reading kraken output line");
        let (taxon_id, read_id) = process_kraken_output_line(&line);
        if exclude {
            if !taxon_ids_to_save.contains(&taxon_id) {
                reads_to_save.insert(read_id.clone(), taxon_id);
            }
        } else if taxon_ids_to_save.contains(&taxon_id) {
            reads_to_save.insert(read_id.clone(), taxon_id);
        }
        total_reads += 1;
    }
    println!("Done!");
    println!("  {} taxon IDs identified", taxon_ids_to_save.len());
    println!(
        "  {} total reads | {} reads to save.",
        total_reads,
        reads_to_save.len()
    );
    let reads_to_save: Arc<HashMap<String, i32>> = Arc::new(reads_to_save);
    reads_to_save
}

/// Extracts the taxon ID of all parents for a given taxon ID.
///
/// This function implements a backtracking traversal from the specified `taxon_id` to the root.
///
/// # Arguments
///
/// * `taxon_map` - Mapping of taxon IDs to their corresponding indices in the `nodes` vector.
/// * `nodes` - The tree.
/// * `taxon_id` - The taxon ID for which to extract the lineage of parent taxon IDs.
///
/// # Returns
///
/// A vector containing the taxon IDs of the lineage of parent nodes, including the provided taxon ID.
fn extract_parents(taxon_map: &HashMap<i32, usize>, nodes: &[Tree], taxon_id: i32) -> Vec<i32> {
    // Backtracking traversal from the given taxon_id to the root
    let mut parents = Vec::new();
    parents.push(taxon_id);
    let mut curr_index = taxon_map[&taxon_id];

    while let Some(parent_index) = nodes[curr_index].parent {
        parents.push(nodes[parent_index].taxon_id);
        curr_index = parent_index;
    }

    parents
}

/// Extracts the taxon IDs of children nodes from a given taxon ID.
///
/// This function implements a recursive post-order traversal of the tree starting from
/// the specified taxon. It collects the taxon IDs of child nodes and appends them to the
/// provided result vector.
///
/// # Arguments
///
/// * `nodes` - The tree.
/// * `start_index` - The node to start the traversal from.
/// * `result` - Stores the extracted child taxon IDs.
///
/// # Returns
///
/// A vector containing the taxon IDs of the children of the specified taxon ID, including the provided taxon ID.
fn extract_children(nodes: &Vec<Tree>, start_index: usize, result: &mut Vec<i32>) {
    // recursive post-order traversal of the tree
    for &child_index in &nodes[start_index].children {
        extract_children(nodes, child_index, result);
    }
    result.push(nodes[start_index].taxon_id);
}

/// Parses a Kraken report line to extract taxon ID and its corresponding level.
///
/// This function takes a Kraken report line and processes it to extract the taxon ID
/// and its taxonomic level. The level is calculated based on the indentation of the taxon name field.
/// It is called in the process_kraken_report function.
///
/// # Arguments
///
/// * `kraken_report` - A string representing a single line from a Kraken report.
///
/// # Returns
///
/// A tuple containing the extracted taxon ID and its corresponding level.
fn process_kraken_report_line(kraken_report: &str) -> (i32, i32) {
    let fields: Vec<&str> = kraken_report.split('\t').collect();
    let taxon_id = fields[4]
        .parse::<i32>()
        .expect("Error parsing taxon ID in kraken report");
    let mut spaces = 0;

    for char in fields[5].chars() {
        if char == ' ' {
            spaces += 1;
        } else {
            break;
        }
    }

    let level = spaces / 2;
    (taxon_id, level)
}

/// Processes a Kraken report to build a tree of all taxa in the kraken report.
///
/// This function reads a Kraken report from the specified path and processes it to
/// construct a taxonomic tree. Each node corresponds to a taxon.
///
/// # Arguments
///
/// * `taxon_to_save` - The taxon ID that needs to be saved.
/// * `report_path` - A string containing the path to the Kraken report file.
///
/// # Returns
///
/// A tuple containing the tree and a hashmap mapping the saved taxon IDs to the tree.
fn build_tree_from_kraken_report(
    taxon_to_save: i32,
    report_path: String,
) -> (Vec<Tree>, HashMap<i32, usize>) {
    // will store the tree
    let mut nodes = Vec::new();
    // taxonid -> index in the nodes vector
    let mut taxon_map = HashMap::new();

    let report_file = if let Ok(report_file) = fs::File::open(report_path) {
        report_file
    } else {
        panic!("Error opening or reading the file");
    };
    {
        let reader = io::BufReader::new(report_file);
        let mut prev_index = None;

        for line in reader.lines().flatten() {
            let (taxon_id, level_num) = process_kraken_report_line(&line);
            // if taxon_id == 0, it's an unclassified read so we can skip
            if taxon_id == 0 {
                continue;
            }
            // 1 will be the root of the tree
            if taxon_id == 1 {
                let root_node = Tree::new(taxon_id, level_num, None);
                prev_index = Some(nodes.len());
                nodes.push(root_node);
            }
            // if the current level is not the same as the previous level + 1, then we are not at the correct parent, and need to move up the tree
            while let Some(parent_index) = prev_index {
                if level_num != nodes[parent_index].level_num + 1 {
                    prev_index = nodes[parent_index].parent;
                } else {
                    break;
                }
            }
            // once we have the correct parent, we can add the current node to the tree
            let curr_node = Tree::new(taxon_id, level_num, prev_index);
            let curr_index = nodes.len();
            nodes.push(curr_node);

            // add the current node
            if let Some(parent_index) = prev_index {
                nodes[parent_index].children.push(curr_index);
            }

            prev_index = Some(curr_index);

            // if the current taxon is one we want to save, add it to the map
            if taxon_id == taxon_to_save {
                taxon_map.insert(taxon_id, curr_index);
            }
        }
    }
    (nodes, taxon_map)
}

/// Collects taxon IDs to save.
///
/// This function determines what taxon IDs need to be saved from the kraken output.
/// If a Kraken report is specified, it builds a tree of all taxons in the report and extracts taxon IDs based
/// on if --children or --parent are supplied. If no report is provided, the function returns only the given taxon ID
/// in the list of taxon IDs to save.
///
/// # Arguments
///
/// * `args` - The Args structure containing command-line arguments.
///
/// # Returns
///
/// A vector of taxon IDs that need to be saved.
fn collect_taxons_to_save(args: &Args) -> Vec<i32> {
    let mut taxon_ids_to_save = Vec::new();
    if args.report.is_some() {
        print!("  Processing kraken report...");
        io::stdout().flush().unwrap();
        let report_path = args.report.clone().unwrap();
        let (nodes, taxon_map) = build_tree_from_kraken_report(args.taxid, report_path);
        if args.children {
            let mut children = Vec::new();
            extract_children(&nodes, taxon_map[&args.taxid], &mut children);
            taxon_ids_to_save.extend(&children);
        } else if args.parents {
            taxon_ids_to_save.extend(extract_parents(&taxon_map, &nodes, args.taxid));
        } else {
            taxon_ids_to_save.push(args.taxid);
        }
        println!("Done!");
    } else {
        taxon_ids_to_save.push(args.taxid);
    }
    taxon_ids_to_save
}

/// Parse a FASTQ file and send reads to writer thread.
///
/// This function reads a fastq file and extracts read IDs and sequences.
/// It compares the read IDs against a given HashMap of read IDs (`reads_to_save`) and sends
/// the sequences of matching read IDs to the writer thread.
///
/// # Arguments
///
/// * `in_buf` - A buffered reader for the Fastq file.
/// * `tx` - A channel sender for sending sequences of selected reads.
/// * `reads_to_save` - A HashMap containing read IDs and corresponding taxon IDs.
fn parse_fastq(
    in_buf: io::BufReader<Box<dyn Read + Send>>,
    tx: &Sender<Vec<u8>>,
<<<<<<< HEAD
    reads_to_save: Arc<HashMap<String, i32>>,
=======
    reads_to_save: HashMap<String, i32>,
    output_fasta: bool,
>>>>>>> dd700d3a
) {
    let mut num_lines = 0;
    let mut num_reads = 0;
    let mut current_id: String = String::new();
    //let mut stdout = BufWriter::new(io::stdout().lock());
    let mut line_bytes = Vec::new();
    let mut last_progress_update = Instant::now(); // For throttling progress updates
    const PROGRESS_UPDATE_INTERVAL: Duration = Duration::from_millis(1000);

    println!("  Reading fastq:");

    for line in in_buf.lines() {
        let line = line.expect("Error reading fastq line");
        line_bytes.clear();
        line_bytes.extend_from_slice(line.as_bytes());
        num_lines += 1;

        if num_lines % 4 == 1 {
            let fields: Vec<&str> = line.split_whitespace().collect();
            let read_id = &fields[0][1..];
            current_id = read_id.to_string();
            num_reads += 1;
        }

        if reads_to_save.contains_key(&current_id) {
<<<<<<< HEAD
            tx.send(line_bytes.to_vec()).unwrap();
        }
        // Throttle progress updates - need to fix for multi-threading
        if last_progress_update.elapsed() >= PROGRESS_UPDATE_INTERVAL {
            print!("\rProcessed {} reads", num_reads);
            last_progress_update = Instant::now();
            io::stdout().flush().unwrap();
=======
            // if we want to outout a fasta, and are on first line of read - the ID
            if output_fasta && num_lines % 4 == 1 {
                let fasta_header = format!("> {}", current_id);
                tx.send(fasta_header.as_bytes().to_vec()).unwrap();
            // if we want to output a fasta, and are on the second line of the read - the sequence
            } else if output_fasta && num_lines % 4 == 2 {
                tx.send(line_bytes.to_vec()).unwrap();
            } else if !output_fasta {
                tx.send(line_bytes.to_vec()).unwrap();
            }
            write!(stdout, "  Processed {} reads\r", num_reads).unwrap();
            //stdout.flush().unwrap();
>>>>>>> dd700d3a
        }
    }
}

fn write_output_file(
    out_file: fs::File,
    rx: Receiver<Vec<u8>>,
    compression_mode: Compression,
    no_compress: bool,
) {
    let mut out_buf: Box<dyn io::Write> = if no_compress {
        Box::new(io::BufWriter::new(out_file))
    } else {
        Box::new(io::BufWriter::new(GzEncoder::new(
            out_file,
            compression_mode,
        )))
    };

    for data in rx {
        out_buf
            .write_all(&data)
            .and_then(|_| out_buf.write_all(b"\n"))
            .expect("Error writing to output file");
    }
    out_buf.flush().expect("Error flushing output buffer");
}

fn process_single_end(
    output_config: OutputConfig,
    reads_to_save_arc: Arc<HashMap<String, i32>>,
    in_buf: io::BufReader<Box<dyn Read + Send>>,
) {
    let (tx, rx) = channel::unbounded::<Vec<u8>>();
    let writer_thread = thread::spawn(move || {
        let out_file = fs::File::create(output_config.output1).expect("Error creating output file");
        write_output_file(
            out_file,
            rx,
            output_config.compression_mode,
            output_config.no_compress,
        );
    });
    let reader_thread = thread::spawn({
        let reads_to_save_arc = reads_to_save_arc.clone();
        move || {
            parse_fastq(in_buf, &tx, reads_to_save_arc);
        }
    });
    println!("  Processing is done. Writing is in progress...");
    writer_thread.join().unwrap();
    reader_thread.join().unwrap();
}

fn process_paired_end(
    output_config: OutputConfig,
    reads_to_save_arc: Arc<HashMap<String, i32>>,
    in_buf1: io::BufReader<Box<dyn Read + Send>>,
    in_buf2: io::BufReader<Box<dyn Read + Send>>,
) {
    let (tx1, rx1) = channel::unbounded::<Vec<u8>>();
    let (tx2, rx2) = channel::unbounded::<Vec<u8>>();

    let writer_thread1 = thread::spawn(move || {
        let out_file = fs::File::create(output_config.output1).expect("Error creating output file");
        write_output_file(
            out_file,
            rx1,
            output_config.compression_mode,
            output_config.no_compress,
        );
    });

    let writer_thread2 = thread::spawn(move || {
        let out_file =
            fs::File::create(output_config.output2.unwrap()).expect("Error creating output file");
        write_output_file(
            out_file,
            rx2,
            output_config.compression_mode,
            output_config.no_compress,
        );
    });
    let reader_thread1 = thread::spawn({
        let reads_to_save_arc = reads_to_save_arc.clone();
        move || {
            parse_fastq(in_buf1, &tx1, reads_to_save_arc);
        }
    });
    let reader_thread2 = thread::spawn({
        let reads_to_save_arc = reads_to_save_arc.clone();
        move || {
            parse_fastq(in_buf2, &tx2, reads_to_save_arc);
        }
    });

    writer_thread1.join().unwrap();
    writer_thread2.join().unwrap();
    reader_thread1.join().unwrap();
    reader_thread2.join().unwrap();
}

<<<<<<< HEAD
fn main() {
    let args = Args::parse();
    //check if paired-end reads are provided
    let paired = args.fastq2.is_some();
    if paired && args.output2.is_none() {
        panic!("Error: Paired-end reads provided but no output2 file specified");
    }
    if args.output2.is_some() && !paired {
        panic!("Error: output2 file specified but no paired-end reads provided");
    }
=======
    let in_buf = read_fastq(&args.fastq);
    parse_fastq(in_buf, &tx, reads_to_save, args.output_fasta);
>>>>>>> dd700d3a

    println!(">> Step 1: Collecting taxon and read IDs to save");
    let taxon_ids_to_save = collect_taxons_to_save(&args);
    io::stdout().flush().unwrap();
    let reads_to_save = process_kraken_output(args.kraken, args.exclude, taxon_ids_to_save);
    //let reads_to_save_arc: Arc<HashMap<String, i32>> = Arc::new(reads_to_save);

    //create output from struct
    let output_config = OutputConfig::new(
        args.no_compress,
        args.compression_mode,
        args.output,
        args.output2,
    );

    println!(">> Step 2: Extracting reads to save and creating output");
    if !paired {
        // we are single end
        let in_buf = read_fastq(&args.fastq);
        process_single_end(output_config, reads_to_save.clone(), in_buf);
    } else {
        //we are paired end and so we need to spawn two writer threads and two reader threads
        let in_buf1 = read_fastq(&args.fastq);
        let in_buf2 = read_fastq(&args.fastq2.unwrap());
        process_paired_end(output_config, reads_to_save.clone(), in_buf1, in_buf2);
    }

    println!("Writing complete.");
}<|MERGE_RESOLUTION|>--- conflicted
+++ resolved
@@ -68,6 +68,7 @@
     compression_mode: Compression,
     output1: String,
     output2: Option<String>,
+    output_fasta: bool,
 }
 
 impl OutputConfig {
@@ -76,6 +77,7 @@
         compression_mode: Option<String>,
         output1: String,
         output2: Option<String>,
+        output_fasta: bool,
     ) -> Self {
         //detect compression mode
         let compression_mode = match compression_mode.as_deref() {
@@ -93,6 +95,7 @@
             compression_mode,
             output1,
             output2,
+            output_fasta,
         }
     }
 }
@@ -413,12 +416,8 @@
 fn parse_fastq(
     in_buf: io::BufReader<Box<dyn Read + Send>>,
     tx: &Sender<Vec<u8>>,
-<<<<<<< HEAD
     reads_to_save: Arc<HashMap<String, i32>>,
-=======
-    reads_to_save: HashMap<String, i32>,
     output_fasta: bool,
->>>>>>> dd700d3a
 ) {
     let mut num_lines = 0;
     let mut num_reads = 0;
@@ -444,15 +443,6 @@
         }
 
         if reads_to_save.contains_key(&current_id) {
-<<<<<<< HEAD
-            tx.send(line_bytes.to_vec()).unwrap();
-        }
-        // Throttle progress updates - need to fix for multi-threading
-        if last_progress_update.elapsed() >= PROGRESS_UPDATE_INTERVAL {
-            print!("\rProcessed {} reads", num_reads);
-            last_progress_update = Instant::now();
-            io::stdout().flush().unwrap();
-=======
             // if we want to outout a fasta, and are on first line of read - the ID
             if output_fasta && num_lines % 4 == 1 {
                 let fasta_header = format!("> {}", current_id);
@@ -463,9 +453,12 @@
             } else if !output_fasta {
                 tx.send(line_bytes.to_vec()).unwrap();
             }
-            write!(stdout, "  Processed {} reads\r", num_reads).unwrap();
-            //stdout.flush().unwrap();
->>>>>>> dd700d3a
+        }
+        // Throttle progress updates - need to fix for multi-threading
+        if last_progress_update.elapsed() >= PROGRESS_UPDATE_INTERVAL {
+            print!("\rProcessed {} reads", num_reads);
+            last_progress_update = Instant::now();
+            io::stdout().flush().unwrap();
         }
     }
 }
@@ -512,7 +505,7 @@
     let reader_thread = thread::spawn({
         let reads_to_save_arc = reads_to_save_arc.clone();
         move || {
-            parse_fastq(in_buf, &tx, reads_to_save_arc);
+            parse_fastq(in_buf, &tx, reads_to_save_arc, output_config.output_fasta);
         }
     });
     println!("  Processing is done. Writing is in progress...");
@@ -552,13 +545,13 @@
     let reader_thread1 = thread::spawn({
         let reads_to_save_arc = reads_to_save_arc.clone();
         move || {
-            parse_fastq(in_buf1, &tx1, reads_to_save_arc);
+            parse_fastq(in_buf1, &tx1, reads_to_save_arc, output_config.output_fasta);
         }
     });
     let reader_thread2 = thread::spawn({
         let reads_to_save_arc = reads_to_save_arc.clone();
         move || {
-            parse_fastq(in_buf2, &tx2, reads_to_save_arc);
+            parse_fastq(in_buf2, &tx2, reads_to_save_arc, output_config.output_fasta);
         }
     });
 
@@ -568,7 +561,6 @@
     reader_thread2.join().unwrap();
 }
 
-<<<<<<< HEAD
 fn main() {
     let args = Args::parse();
     //check if paired-end reads are provided
@@ -579,10 +571,6 @@
     if args.output2.is_some() && !paired {
         panic!("Error: output2 file specified but no paired-end reads provided");
     }
-=======
-    let in_buf = read_fastq(&args.fastq);
-    parse_fastq(in_buf, &tx, reads_to_save, args.output_fasta);
->>>>>>> dd700d3a
 
     println!(">> Step 1: Collecting taxon and read IDs to save");
     let taxon_ids_to_save = collect_taxons_to_save(&args);
@@ -596,6 +584,7 @@
         args.compression_mode,
         args.output,
         args.output2,
+        args.output_fasta,
     );
 
     println!(">> Step 2: Extracting reads to save and creating output");
